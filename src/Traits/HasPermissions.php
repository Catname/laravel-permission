--- conflicted
+++ resolved
@@ -118,7 +118,6 @@
      */
     public function hasPermissionTo($permission, $guardName = null): bool
     {
-<<<<<<< HEAD
         if (! is_string($permission) && ! is_int($permission) && ! $permission instanceof Permission) {
             throw new PermissionDoesNotExist;
         }
@@ -148,8 +147,6 @@
      */
     public function hasUncachedPermissionTo($permission, $guardName = null): bool
     {
-=======
->>>>>>> 74eea483
         $permissionClass = $this->getPermissionClass();
 
         if (is_string($permission)) {
@@ -180,11 +177,8 @@
      * @param string|null $guardName
      *
      * @return bool
-<<<<<<< HEAD
      *
      * @throws \Exception
-=======
->>>>>>> 74eea483
      */
     public function checkPermissionTo($permission, $guardName = null): bool
     {
@@ -196,7 +190,6 @@
     }
 
     /**
-<<<<<<< HEAD
      * Construct the key for the cache entry.
      *
      * @param null|string|int|\Spatie\Permission\Contracts\Permission $permission
@@ -262,8 +255,6 @@
     }
 
     /**
-=======
->>>>>>> 74eea483
      * Determine if the model has any of the given permissions.
      *
      * @param array ...$permissions
@@ -292,10 +283,7 @@
      * @param array ...$permissions
      *
      * @return bool
-<<<<<<< HEAD
      * @throws \Exception
-=======
->>>>>>> 74eea483
      */
     public function hasAllPermissions(...$permissions): bool
     {
@@ -374,7 +362,6 @@
      */
     public function getAllPermissions(): Collection
     {
-<<<<<<< HEAD
         if (PermissionRegistrar::$cacheIsTaggable) {
             return cache()->tags($this->getCacheTags())
                 ->remember(
@@ -392,8 +379,6 @@
                 );
         }
 
-=======
->>>>>>> 74eea483
         $permissions = $this->permissions;
 
         if ($this->roles) {
